--- conflicted
+++ resolved
@@ -1,18 +1,10 @@
 [redis]
 consumer = "redis-to-postgres"
-<<<<<<< HEAD
 group    = "sensor_group"
 host     = "redis"
 port     = 6379
 stream   = "sensor_data_stream"
 ttl      = 3600
-=======
-group = "sensor_group"
-host = "redis"
-port = 6379
-stream = "sensor_data_stream"
-ttl = 3600
->>>>>>> 8a573e38
 
 [postgres]
 database = "iot_ml_lab"
@@ -31,11 +23,6 @@
 trace_endpoint = "http://otel-collector:4318/v1/traces"
 
 [worker]
-<<<<<<< HEAD
 batch_size      = 3000
 block_ms        = 1000
-=======
-batch_size = 3000
-block_ms = 1000
->>>>>>> 8a573e38
 retry_delay_sec = 2